--- conflicted
+++ resolved
@@ -13,23 +13,6 @@
             <uri>model://polaris_ranger_ev/meshes/polaris.dae</uri>
           </mesh>
         </geometry>
-      </visual>
-      <collision name="chassis_bottom">
-        <pose>0.0 0.0 0.35 0.0 0.0 0.0</pose> 
-        <geometry>
-          <box>
-            <size>2.0 1.0 0.1</size>
-          </box>
-        </geometry>
-      </collision>
-      <collision name="cargo_bottom">
-        <pose>-0.9 0.0 0.9 0.0 0.0 0.0</pose> 
-        <geometry>
-          <box>
-            <size>0.9 1.2 0.01</size>
-          </box>
-        </geometry>
-<<<<<<< HEAD
         <material>
           <script>
             <uri>model://polaris_ranger_ev/materials/scripts</uri>
@@ -38,7 +21,21 @@
           </script>
         </material>
       </visual>
-=======
+      <collision name="chassis_bottom">
+        <pose>0.0 0.0 0.35 0.0 0.0 0.0</pose> 
+        <geometry>
+          <box>
+            <size>2.0 1.0 0.1</size>
+          </box>
+        </geometry>
+      </collision>
+      <collision name="cargo_bottom">
+        <pose>-0.9 0.0 0.9 0.0 0.0 0.0</pose> 
+        <geometry>
+          <box>
+            <size>0.9 1.2 0.01</size>
+          </box>
+        </geometry>
       </collision>
       <collision name="cargo_front">
         <pose>-0.45 0.0 1.025 0.0 1.5708 0.0</pose> 
@@ -252,7 +249,6 @@
           </friction>
         </surface>
       </collision>
->>>>>>> a1036c31
     </link>
     <joint type="revolute" name="front_left_wheel_joint">
       <pose>0.0 0.0 0.1 0 0 0</pose>
