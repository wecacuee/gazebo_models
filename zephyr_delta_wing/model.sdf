--- conflicted
+++ resolved
@@ -53,8 +53,7 @@
             <size>.005 0.12993 .12688</size>
           </box>
         </geometry>
-<<<<<<< HEAD
-      </visual>
+      </collision>
 
       <!--
       <visual name="LDcanard">
@@ -98,9 +97,6 @@
         </geometry>
       </visual>
       -->
-=======
-      </collision>
->>>>>>> c86a4710
     </link>
 
     <link name="propeller">
@@ -144,6 +140,24 @@
           </box>
         </geometry>
       </collision>
+<!-- save for debugging use
+      <visual name="LD1">
+        <pose>0 0 0.074205 0 0  0.3</pose>
+        <geometry>
+         <sphere>
+            <radius>0.02</radius>
+          </sphere>
+        </geometry>
+      </visual>
+      <visual name="LD2">
+        <pose>0 0 -0.074205 0 0  -0.3</pose>
+        <geometry>
+          <sphere>
+            <radius>0.02</radius>
+          </sphere>
+        </geometry>
+      </visual>
+-->
     </link>
 
     <link name="flap_left">
