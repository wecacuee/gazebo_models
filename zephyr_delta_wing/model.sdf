<?xml version="1.0" ?>
<sdf version="1.6">
  <model name="zephyr_delta_wing">
    <pose>0 0 0.02577 0 0 0</pose>

    <link name="wing">
      <inertial>
        <pose>0 -0.12 0 0 0 0</pose>
        <mass>1.5</mass>
        <inertia>
          <ixx>0.083137104</ixx>
          <ixy>0</ixy>
          <iyy>0.387382402</iyy>
          <ixz>0</ixz>
          <iyz>0</iyz>
          <izz>0.469845106</izz>
        </inertia>
      </inertial>
      <visual name="visual">
        <geometry>
          <mesh>
            <uri>model://zephyr_delta_wing/meshes/wing.dae</uri>
            <submesh>
              <name>Wing</name>
              <center>true</center>
            </submesh>
          </mesh>
        </geometry>
      </visual>
      <collision name="body_collision">
        <geometry>
          <mesh>
            <uri>model://zephyr_delta_wing/meshes/wing.dae</uri>
            <submesh>
              <name>Wing</name>
              <center>true</center>
            </submesh>
          </mesh>
        </geometry>
      </collision>
      <collision name="right_rudder_collision">
        <pose>-0.76435 0.33918 0.002 -0.03 0 0</pose>
        <geometry>
          <box>
            <size>.005 0.12993 .12688</size>
          </box>
        </geometry>
      </collision>
      <collision name="left_rudder_collision">
        <pose>0.76435 0.33918 0.002 -0.03 0 0</pose>
        <geometry>
          <box>
            <size>.005 0.12993 .12688</size>
          </box>
        </geometry>
      </collision>
      <!-- save for debugging use
      <visual name="LDcanard">
        <pose>0 -0.1 0.0 0 0 0</pose>
        <geometry>
          <sphere>
            <radius>0.03</radius>
          </sphere>
        </geometry>
      </visual>
      <visual name="LDleft_wing">
        <pose>0.7 0.20 0.0 0 0 0</pose>
        <geometry>
          <sphere>
            <radius>0.03</radius>
          </sphere>
        </geometry>
      </visual>
      <visual name="LDright_wing">
        <pose>-0.7 0.20 0.0 0 0 0</pose>
        <geometry>
          <sphere>
            <radius>0.03</radius>
          </sphere>
        </geometry>
      </visual>
      <visual name="LD3">
        <pose>0.76 0.30 0.025 0 0 0</pose>
        <geometry>
          <sphere>
            <radius>0.03</radius>
          </sphere>
        </geometry>
      </visual>
      <visual name="LD4">
        <pose>-0.76 0.30 0.025 0 0 0</pose>
        <geometry>
          <sphere>
            <radius>0.03</radius>
          </sphere>
        </geometry>
      </visual>
      -->
<<<<<<< HEAD
      <sensor name="gps_sensor" type="gps">
        <pose>0 0 0  0 0 0</pose>
        <update_rate>10.0</update_rate>
        <always_on>true</always_on>
        <gps>
          <position_sensing>
            <horizontal>
              <noise type="gaussian_quantized">
                <mean>0</mean>
                <stddev>1</stddev>
                <bias_mean>3</bias_mean>
                <bias_stddev>1</bias_stddev>
                <precision>0.5</precision>
              </noise>
            </horizontal>
            <vertical>
              <noise type="gaussian_quantized">
                <mean>0</mean>
                <stddev>1</stddev>
                <bias_mean>3</bias_mean>
                <bias_stddev>1</bias_stddev>
                <precision>1.0</precision>
              </noise>
            </vertical>
          </position_sensing>
          <velocity_sensing>
            <horizontal>
              <noise type="gaussian_quantized">
                <mean>0</mean>
                <stddev>0.1</stddev>
                <bias_mean>0.1</bias_mean>
                <bias_stddev>0.1</bias_stddev>
                <precision>0.1</precision>
              </noise>
            </horizontal>
            <vertical>
              <noise type="gaussian_quantized">
                <mean>0</mean>
                <stddev>0.2</stddev>
                <bias_mean>0.2</bias_mean>
                <bias_stddev>0.2</bias_stddev>
                <precision>0.2</precision>
              </noise>
            </vertical>
          </velocity_sensing>
        </gps>
      </sensor>
=======
>>>>>>> 1be3dac3
    </link>

    <link name="propeller">
      <!--<pose>0 0.1174 -0.007 0 1.5707 0</pose>-->
      <pose>0 0.07 0.008 0 1.5707 0</pose>
      <inertial>
        <mass>.05</mass>
        <inertia>
          <ixx>0.000367571</ixx>
          <ixy>0</ixy>
          <iyy>0.00036985</iyy>
          <ixz>0</ixz>
          <iyz>0</iyz>
          <izz>0.000003187</izz>
        </inertia>
      </inertial>
      <visual name="visual">
        <geometry>
          <mesh>
            <uri>model://zephyr_delta_wing/meshes/wing.dae</uri>
            <submesh>
              <name>Propeller</name>
              <center>true</center>
            </submesh>
          </mesh>
        </geometry>
      </visual>
      <collision name="blade1">
        <pose>0 0 0.074205 0 0  0.3</pose>
        <geometry>
          <box>
            <size>0.02561 0.00541 0.14841</size>
          </box>
        </geometry>
      </collision>
      <collision name="blade2">
        <pose>0 0 -0.074205 0 0  -0.3</pose>
        <geometry>
          <box>
            <size>0.02561 0.00541 0.14841</size>
          </box>
        </geometry>
      </collision>
      <!-- save for debugging use
      <visual name="LD1">
        <pose>0 0 0.074205 0 0  0.3</pose>
        <geometry>
         <sphere>
            <radius>0.02</radius>
          </sphere>
        </geometry>
      </visual>
      <visual name="LD2">
        <pose>0 0 -0.074205 0 0  -0.3</pose>
        <geometry>
          <sphere>
            <radius>0.02</radius>
          </sphere>
        </geometry>
      </visual>
      -->
    </link>

    <link name="flap_left">
      <pose>0.4530 .239 0.007 0 0 0</pose>
      <inertial>
        <pose>0 0 0 0 0 0.32445671</pose>
        <mass>.1</mass>
        <inertia>
          <ixx>0.000102319</ixx>
          <ixy>0</ixy>
          <iyy>0.00334417</iyy>
          <ixz>0</ixz>
          <iyz>0</iyz>
          <izz>0.003446072</izz>
        </inertia>
      </inertial>
      <visual name="visual">
        <geometry>
          <mesh>
            <uri>model://zephyr_delta_wing/meshes/wing.dae</uri>
            <submesh>
              <name>Flap_Left</name>
              <center>true</center>
            </submesh>
          </mesh>
        </geometry>
      </visual>
      <collision name="collision">
        <pose>-0.01 0.01 0 0 0 0.32445671</pose>
        <geometry>
          <box>
            <size>0.633463031 0.110694312 0.005</size>
          </box>
        </geometry>
      </collision>
    </link>

    <link name="flap_right">
      <pose>-0.4530 .239 0.007 0 0 0</pose>
      <inertial>
        <pose>0 0 0 0 0 -0.32445671</pose>
        <mass>.1</mass>
        <inertia>
          <ixx>0.000102319</ixx>
          <ixy>0</ixy>
          <iyy>0.00334417</iyy>
          <ixz>0</ixz>
          <iyz>0</iyz>
          <izz>0.003446072</izz>
        </inertia>
      </inertial>
      <visual name="visual">
        <geometry>
          <mesh>
            <uri>model://zephyr_delta_wing/meshes/wing.dae</uri>
            <submesh>
              <name>Flap_Right</name>
              <center>true</center>
            </submesh>
          </mesh>
        </geometry>
      </visual>
      <collision name="collision">
        <pose>0.01 0.01 0 0 0 -0.32445671</pose>
        <geometry>
          <box>
            <size>0.633463031 0.110694312 0.005</size>
          </box>
        </geometry>
      </collision>
    </link>

    <joint name="propeller_joint" type="revolute">
      <parent>wing</parent>
      <child>propeller</child>
      <axis>
        <xyz>0 -1 0</xyz>
        <dynamics>
          <damping>0.002</damping>
        </dynamics>
      </axis>
      <physics>
        <ode>
          <implicit_spring_damper>1</implicit_spring_damper>
        </ode>
      </physics>
    </joint>

    <joint name="flap_left_joint" type="revolute">
      <parent>wing</parent>
      <child>flap_left</child>
      <pose>0 -0.04 0 0 0 0</pose>
      <axis>
        <xyz>1 0.330321014 0</xyz>
        <limit>
          <lower>-0.524</lower>
          <upper>0.524</upper>
        </limit>
        <dynamics>
          <damping>0.1</damping>
        </dynamics>
      </axis>
      <physics>
        <ode>
          <implicit_spring_damper>1</implicit_spring_damper>
        </ode>
      </physics>
    </joint>

    <joint name="flap_right_joint" type="revolute">
      <parent>wing</parent>
      <child>flap_right</child>
      <pose>0 -0.04 0 0 0 0</pose>
      <axis>
        <xyz>1 -0.330321014 0</xyz>
        <limit>
          <lower>-0.524</lower>
          <upper>0.524</upper>
        </limit>
        <dynamics>
          <damping>0.1</damping>
        </dynamics>
      </axis>
      <physics>
        <ode>
          <implicit_spring_damper>1</implicit_spring_damper>
        </ode>
      </physics>
    </joint>

    <plugin name="invisible_canard" filename="libLiftDragPlugin.so">
      <a0>0.13</a0>
      <cla>3.7</cla>
      <cda>0.06417112299</cda>
      <cma>-1.8</cma>
      <alpha_stall>0.3391428111</alpha_stall>
      <cla_stall>-3.85</cla_stall>
      <cda_stall>-0.9233984055</cda_stall>
      <cma_stall>0</cma_stall>
      <cp>0 -0.1 0</cp>
      <area>0.50</area>
      <air_density>1.2041</air_density>
      <forward>0 -1 0</forward>
      <upward>0 0 1</upward>
      <link_name>wing</link_name>
    </plugin>
    <plugin name="left_wing" filename="libLiftDragPlugin.so">
      <a0>0.15</a0>
      <cla>6.8</cla>
      <cda>0.06417112299</cda>
      <cma>-1.8</cma>
      <alpha_stall>0.6391428111</alpha_stall>
      <cla_stall>-3.85</cla_stall>
      <cda_stall>-0.9233984055</cda_stall>
      <cma_stall>0</cma_stall>
      <cp>0.7 0.20 0</cp>
      <area>0.10</area>
      <air_density>1.2041</air_density>
      <forward>0 -1 0</forward>
      <upward>0 0 1</upward>
      <link_name>wing</link_name>
      <control_joint_name>
        flap_left_joint
      </control_joint_name>
      <control_joint_rad_to_cl>-5.0</control_joint_rad_to_cl>
    </plugin>
    <plugin name="right_wing" filename="libLiftDragPlugin.so">
      <a0>0.15</a0>
      <cla>6.8</cla>
      <cda>0.06417112299</cda>
      <cma>-1.8</cma>
      <alpha_stall>0.6391428111</alpha_stall>
      <cla_stall>-3.85</cla_stall>
      <cda_stall>-0.9233984055</cda_stall>
      <cma_stall>0</cma_stall>
      <cp>-0.7 0.20 0</cp>
      <area>0.10</area>
      <air_density>1.2041</air_density>
      <forward>0 -1 0</forward>
      <upward>0 0 1</upward>
      <link_name>wing</link_name>
      <control_joint_name>
        flap_right_joint
      </control_joint_name>
      <control_joint_rad_to_cl>-5.0</control_joint_rad_to_cl>
    </plugin>
    <plugin name="left_rudder" filename="libLiftDragPlugin.so">
      <a0>0.0</a0>
      <cla>4.752798721</cla>
      <cda>0.6417112299</cda>
      <cma>-1.8</cma>
      <alpha_stall>0.3391428111</alpha_stall>
      <cla_stall>-3.85</cla_stall>
      <cda_stall>-0.9233984055</cda_stall>
      <cma_stall>0</cma_stall>
      <cp>-0.76 0.30 0.025</cp>
      <area>0.12</area>
      <air_density>1.2041</air_density>
      <forward>0 -1 0</forward>
      <upward>1 0 0</upward>
      <link_name>wing</link_name>
    </plugin>
    <plugin name="right_rudder" filename="libLiftDragPlugin.so">
      <a0>0.0</a0>
      <cla>4.752798721</cla>
      <cda>0.6417112299</cda>
      <cma>-1.8</cma>
      <alpha_stall>0.3391428111</alpha_stall>
      <cla_stall>-3.85</cla_stall>
      <cda_stall>-0.9233984055</cda_stall>
      <cma_stall>0</cma_stall>
      <cp>0.76 0.30 0.025</cp>
      <area>0.12</area>
      <air_density>1.2041</air_density>
      <forward>0 -1 0</forward>
      <upward>1 0 0</upward>
      <link_name>wing</link_name>
    </plugin>
    <plugin name="propeller_blade_1" filename="libLiftDragPlugin.so">
      <a0>0.30</a0>
      <alpha_stall>1.4</alpha_stall>
      <cla>4.2500</cla>
      <cda>0.10</cda>
      <cma>0.00</cma>
      <cla_stall>-0.025</cla_stall>
      <cda_stall>0.0</cda_stall>
      <cma_stall>0.0</cma_stall>
      <area>0.02</area>
      <air_density>1.2041</air_density>
      <cp>0 0 0.074205</cp>
      <forward>-1 0 0</forward>
      <upward>0 -1 0</upward>
      <link_name>propeller</link_name>
    </plugin>
    <plugin name="propeller_blade_2" filename="libLiftDragPlugin.so">
      <a0>0.30</a0>
      <alpha_stall>1.4</alpha_stall>
      <cla>4.2500</cla>
      <cda>0.10</cda>
      <cma>0.00</cma>
      <cla_stall>-0.025</cla_stall>
      <cda_stall>0.0</cda_stall>
      <cma_stall>0.0</cma_stall>
      <area>0.02</area>
      <air_density>1.2041</air_density>
      <cp>0 0 -0.074205</cp>
      <forward>1 0 0</forward>
      <upward>0 -1 0</upward>
      <link_name>propeller</link_name>
    </plugin>

  </model>
</sdf><|MERGE_RESOLUTION|>--- conflicted
+++ resolved
@@ -96,7 +96,6 @@
         </geometry>
       </visual>
       -->
-<<<<<<< HEAD
       <sensor name="gps_sensor" type="gps">
         <pose>0 0 0  0 0 0</pose>
         <update_rate>10.0</update_rate>
@@ -144,8 +143,6 @@
           </velocity_sensing>
         </gps>
       </sensor>
-=======
->>>>>>> 1be3dac3
     </link>
 
     <link name="propeller">
@@ -426,7 +423,7 @@
       <link_name>wing</link_name>
     </plugin>
     <plugin name="propeller_blade_1" filename="libLiftDragPlugin.so">
-      <a0>0.30</a0>
+      <a0>0.1</a0>
       <alpha_stall>1.4</alpha_stall>
       <cla>4.2500</cla>
       <cda>0.10</cda>
@@ -434,7 +431,7 @@
       <cla_stall>-0.025</cla_stall>
       <cda_stall>0.0</cda_stall>
       <cma_stall>0.0</cma_stall>
-      <area>0.02</area>
+      <area>0.2</area>
       <air_density>1.2041</air_density>
       <cp>0 0 0.074205</cp>
       <forward>-1 0 0</forward>
@@ -442,7 +439,7 @@
       <link_name>propeller</link_name>
     </plugin>
     <plugin name="propeller_blade_2" filename="libLiftDragPlugin.so">
-      <a0>0.30</a0>
+      <a0>0.1</a0>
       <alpha_stall>1.4</alpha_stall>
       <cla>4.2500</cla>
       <cda>0.10</cda>
@@ -450,7 +447,7 @@
       <cla_stall>-0.025</cla_stall>
       <cda_stall>0.0</cda_stall>
       <cma_stall>0.0</cma_stall>
-      <area>0.02</area>
+      <area>0.2</area>
       <air_density>1.2041</air_density>
       <cp>0 0 -0.074205</cp>
       <forward>1 0 0</forward>
